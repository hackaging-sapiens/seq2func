"""
Workflow for searching and screening gene literature from PubMed.

This workflow:
1. Builds a PubMed search query for a gene
2. Searches PubMed for relevant papers
3. Screens papers using LLM for sequence→function→aging links
4. Returns top N papers ranked by relevance score
5. Saves results to CSV
"""

import csv
from datetime import datetime
from typing import List, Dict, Any, Optional, TYPE_CHECKING
from pathlib import Path
from tqdm import tqdm
import sys
from pathlib import Path
sys.path.insert(0, str(Path(__file__).parent.parent.parent))
from src.tools.pubmed import PubMed
from src.tools.screening import Screening

if TYPE_CHECKING:
    from src.tasks.task_manager import ProgressCallback, CancellationToken

class GeneLiteratureSearch:
    """
    Orchestrates PubMed search and LLM screening for gene literature.

    Example:
        workflow = GeneLiteratureSearch()
        results = workflow.search_gene(
            gene_symbol="NFE2L2",
            max_results=200,
            top_n=20
        )
        workflow.save_results(results, "data/nfe2l2_papers.csv")
    """

    def __init__(self):
        """Initialize the workflow with PubMed and Screening tools."""
        self.pubmed = PubMed()
        self.screening = Screening()

    def search_gene(
        self,
        gene_symbol: str,
        max_results: int = 200,
        top_n: int = 20,
        include_reprogramming: bool = False,
        custom_terms: Optional[List[str]] = None,
        progress_callback: Optional['ProgressCallback'] = None,
        cancellation_token: Optional['CancellationToken'] = None
    ) -> List[Dict[str, Any]]:
        """
        Search and screen papers for a gene.

        Args:
            gene_symbol: Gene symbol (e.g., "NRF2", "SOX2", "APOE")
            max_results: Maximum number of papers to retrieve from PubMed
            top_n: Number of top-ranked papers to return
            include_reprogramming: Whether to include reprogramming terms in search
            custom_terms: Additional custom search terms
            progress_callback: Optional callback for reporting progress
            cancellation_token: Optional token to check for cancellation

        Returns:
            List of top N papers with metadata and scores
        """
        # Helper to report progress (sends to both callback and stdout for debugging)
        def report_progress(step: str, step_num: int, papers_screened: Optional[int] = None,
                          total_papers: Optional[int] = None, message: str = ""):
            # Always print to stdout for debugging
            if papers_screened is not None and total_papers is not None:
                print(f"[Step {step_num}/4] {message} ({papers_screened}/{total_papers})")
            else:
                print(f"[Step {step_num}/4] {message or step}")

            # Also send to progress callback if available
            if progress_callback:
                progress_callback.update(
                    current_step=step,
                    step_number=step_num,
                    total_steps=4,
                    papers_screened=papers_screened,
                    total_papers=total_papers,
                    message=message
                )

        # Debug: Print header
        print(f"\n{'='*80}")
        print(f"GENE LITERATURE SEARCH: {gene_symbol}")
<<<<<<< HEAD
=======
        if gene_id:
            print(f"Gene ID: {gene_id}")
        print(f"Max Results: {max_results} | Top N: {top_n}")
>>>>>>> 02726aa1
        print(f"{'='*80}\n")

        # Step 1: Build search query
        report_progress("Building query", 1, message=f"Building PubMed search query for {gene_symbol}")
        query = self.pubmed.build_search_query(
            gene_name=gene_symbol,
            include_reprogramming=include_reprogramming,
            custom_terms=custom_terms
        )
        print(f"Query: {query}")

        # Check cancellation
        if cancellation_token and cancellation_token.is_cancelled():
            return []

        # Step 2: Search PubMed
        report_progress("Searching PubMed", 2, message=f"Searching PubMed (max {max_results} results)")
        pmids = self.pubmed.search(query, max_results=max_results)
        print(f"✓ Found {len(pmids)} papers")

        if not pmids:
            report_progress("Search complete", 4, message="No papers found")
            print("No papers found. Exiting.\n")
            return []

        # Check cancellation
        if cancellation_token and cancellation_token.is_cancelled():
            return []

        # Step 3: Fetch paper metadata
        report_progress("Fetching metadata", 3, message=f"Fetching metadata for {len(pmids)} papers")
        papers = self.pubmed.fetch(pmids)
        print(f"✓ Fetched {len(papers)} papers")

        # Check cancellation
        if cancellation_token and cancellation_token.is_cancelled():
            print("Search cancelled by user.\n")
            return []

<<<<<<< HEAD
        # Step 4: Screen papers for relevance (all 200 papers)
        print("Step 4: Screening papers for sequence→function→aging links...")
        results = []

        for paper in tqdm(papers, desc="Screening for relevance"):
            # Screen for relevance only
=======
        # Step 4: Screen papers with LLM
        report_progress("Screening papers", 4, papers_screened=0, total_papers=len(papers),
                       message="Starting paper screening with AI")
        results = []

        for idx, paper in enumerate(papers, 1):
            # Check cancellation before each paper
            if cancellation_token and cancellation_token.is_cancelled():
                # Return partial results
                break

            # Update progress
            report_progress("Screening papers", 4, papers_screened=idx, total_papers=len(papers),
                          message=f"Screening paper {idx}/{len(papers)}")

>>>>>>> 02726aa1
            screening_result = self.screening.screen_paper(
                title=paper.get("title", ""),
                abstract=paper.get("abstract", ""),
                keywords=paper.get("mesh_terms", [])
            )

            # Combine paper metadata with screening results (no associations yet)
            result = {
                "symbol": gene_symbol,
                "pmid": paper.get("pmid", ""),
                "title": paper.get("title", ""),
                "year": paper.get("year", ""),
                "journal": paper.get("journal", ""),
                "abstract": paper.get("abstract", ""),  # Keep for step 5
                "mesh_terms": paper.get("mesh_terms", []),  # Keep for step 5
                "score": screening_result.get("score", 0.0),
                "relevant": screening_result.get("relevant", False),
                "reasoning": screening_result.get("reasoning", ""),
                "search_date": datetime.now().strftime("%Y-%m-%d"),
                "url": paper.get("url", "")
            }
            results.append(result)

<<<<<<< HEAD
        # Step 5: Filter for relevant papers, sort by score, and get top N
        print(f"\nStep 5: Filtering and ranking top {top_n} papers...")
=======
        # Filter for relevant papers only, then sort by score and return top N
>>>>>>> 02726aa1
        relevant_results = [r for r in results if r["relevant"]]
        results_sorted = sorted(relevant_results, key=lambda x: x["score"], reverse=True)
        top_results = results_sorted[:top_n]

<<<<<<< HEAD
        # Step 6: Extract associations for top N papers only
        print(f"Step 6: Extracting modification effects and longevity associations for top {len(top_results)} papers...")
        for result in tqdm(top_results, desc="Extracting associations"):
            # Extract modification effects and longevity associations
            association_result = self.screening.screen_association(
                title=result.get("title", ""),
                abstract=result.get("abstract", ""),
                keywords=result.get("mesh_terms", [])
            )

            # Add association data to result
            result["modification_effects"] = association_result.get("modification_effects", "Not specified")
            result["longevity_association"] = association_result.get("longevity_association", "Not specified")

            # Remove temporary fields (abstract and mesh_terms no longer needed)
            result.pop("abstract", None)
            result.pop("mesh_terms", None)

=======
        # Final progress update
        was_cancelled = cancellation_token and cancellation_token.is_cancelled()
        status = "cancelled" if was_cancelled else "completed"
        report_progress(f"Screening {status}", 4, papers_screened=len(results), total_papers=len(papers),
                       message=f"Screened {len(results)} papers, found {len(relevant_results)} relevant")

        # Debug: Print summary
>>>>>>> 02726aa1
        print(f"\n{'='*80}")
        print(f"SCREENING COMPLETE")
        print(f"{'='*80}")
        print(f"Total papers screened for relevance: {len(results)}")
        print(f"Relevant papers (relevant=True): {len(relevant_results)}")
<<<<<<< HEAD
        print(f"Top {len(top_results)} papers selected (requested: {top_n})")
        print(f"Associations extracted for top {len(top_results)} papers\n")
=======
        print(f"Top {len(top_results)} relevant papers selected (requested: {top_n})")
        if was_cancelled:
            print("Note: Search was cancelled by user")
        print(f"{'='*80}\n")
>>>>>>> 02726aa1

        return top_results

    def save_results(
        self,
        results: List[Dict[str, Any]],
        output_file: str,
        append: bool = False
    ) -> None:
        """
        Save search results to CSV file.

        Args:
            results: List of paper results from search_gene()
            output_file: Path to output CSV file
            append: If True, append to existing file. If False, overwrite.
        """
        if not results:
            print("No results to save.")
            return

        # Create parent directory if it doesn't exist
        output_path = Path(output_file)
        output_path.parent.mkdir(parents=True, exist_ok=True)

        # Define CSV columns
        fieldnames = [
            "symbol",
            "pmid",
            "title",
            "year",
            "journal",
            "score",
            "relevant",
            "reasoning",
            "modification_effects",
            "longevity_association",
            "search_date",
            "url"
        ]

        # Write to CSV
        mode = 'a' if append else 'w'
        write_header = not (append and output_path.exists())

        with open(output_file, mode, newline='', encoding='utf-8') as f:
            writer = csv.DictWriter(f, fieldnames=fieldnames)

            if write_header:
                writer.writeheader()

            writer.writerows(results)

        print(f"✓ Saved {len(results)} results to {output_file}")

def batch_search_genes(
    genes: List[Dict[str, Any]],
    output_file: str,
    max_results: int = 200,
    top_n: int = 20,
    skip_existing: bool = True
) -> List[Dict[str, Any]]:
    """
    Batch search multiple genes and save all results to a single CSV.

    Args:
        genes: List of gene dicts with keys: symbol, include_reprogramming
               Example: [
                   {"symbol": "NFE2L2", "include_reprogramming": False},
                   {"symbol": "MYC", "include_reprogramming": True}
               ]
        output_file: Path to output CSV file
        max_results: Maximum papers to retrieve per gene
        top_n: Number of top papers to save per gene
        skip_existing: If True, skip genes that already have results in the CSV file

    Returns:
        List of all results across all genes
    """
    workflow = GeneLiteratureSearch()
    all_results = []

    # Check existing genes if skip_existing is True
    existing_genes = set()
    if skip_existing and Path(output_file).exists():
        with open(output_file, 'r', encoding='utf-8') as f:
            reader = csv.DictReader(f)
            for row in reader:
                # Track by symbol
                symbol = row.get("symbol")
                if symbol:
                    existing_genes.add(symbol)

    print(f"\n{'='*80}")
    print(f"BATCH GENE LITERATURE SEARCH")
    print(f"Genes to process: {len(genes)}")
    print(f"Top papers per gene: {top_n}")
    if skip_existing and existing_genes:
        print(f"Genes already in database: {len(existing_genes)}")
        print(f"Skip existing: {skip_existing}")
    print(f"{'='*80}\n")

    processed_count = 0
    skipped_count = 0

    for i, gene in enumerate(genes, 1):
        symbol = gene.get("symbol")

        # Skip if gene already exists in CSV
        if skip_existing and symbol in existing_genes:
            print(f"⊘ Skipping {symbol} - already in database")
            skipped_count += 1
            continue

        print(f"\n{'='*80}")
        print(f"Processing gene {i}/{len(genes)}: {symbol}")
        print(f"{'='*80}\n")

        results = workflow.search_gene(
            gene_symbol=symbol,
            max_results=max_results,
            top_n=top_n,
            include_reprogramming=gene.get("include_reprogramming", False)
        )

        all_results.extend(results)

        # Append to CSV after each gene (in case of errors/interruption)
        workflow.save_results(results, output_file, append=(processed_count > 0 or len(existing_genes) > 0))
        processed_count += 1

    print(f"\n{'='*80}")
    print(f"BATCH SEARCH COMPLETE")
    print(f"{'='*80}")
    print(f"Total genes in list: {len(genes)}")
    print(f"Genes processed: {processed_count}")
    print(f"Genes skipped: {skipped_count}")
    print(f"Papers saved this run: {len(all_results)}")
    print(f"Output file: {output_file}")
    print(f"{'='*80}\n")

    return all_results


if __name__ == "__main__":
    # Command-line interface for batch processing only
    import sys

    if len(sys.argv) < 2:
        print("Usage: python gene_search.py <gene_mapping_file> [--force]")
        print("\nArguments:")
        print("  gene_mapping_file    CSV file with gene mappings (symbol, include_reprogramming)")
        print("  --force              Optional: Rerun genes that already exist in the database")
        print("\nExamples:")
        print("  python gene_search.py data/gene_mappings.csv")
        print("  python gene_search.py data/gene_mappings.csv --force")
        sys.exit(1)

    # Read gene mappings from CSV
    mapping_file = sys.argv[1]

    genes = []
    with open(mapping_file, 'r') as f:
        reader = csv.DictReader(f)
        for row in reader:
            genes.append({
                "symbol": row["symbol"],
                "include_reprogramming": row.get("include_reprogramming", "false").lower() == "true"
            })

    print(f"Loaded {len(genes)} genes from {mapping_file}")
    print(f"Genes: {', '.join(g['symbol'] for g in genes)}\n")

    # Check for --force flag to rerun all genes
    skip_existing = "--force" not in sys.argv

    # Run batch search
    all_results = batch_search_genes(
        genes=genes,
        output_file="data/all_genes_results.csv",
        max_results=200,
        top_n=20,
        skip_existing=skip_existing
    )<|MERGE_RESOLUTION|>--- conflicted
+++ resolved
@@ -90,12 +90,9 @@
         # Debug: Print header
         print(f"\n{'='*80}")
         print(f"GENE LITERATURE SEARCH: {gene_symbol}")
-<<<<<<< HEAD
-=======
         if gene_id:
             print(f"Gene ID: {gene_id}")
         print(f"Max Results: {max_results} | Top N: {top_n}")
->>>>>>> 02726aa1
         print(f"{'='*80}\n")
 
         # Step 1: Build search query
@@ -135,14 +132,6 @@
             print("Search cancelled by user.\n")
             return []
 
-<<<<<<< HEAD
-        # Step 4: Screen papers for relevance (all 200 papers)
-        print("Step 4: Screening papers for sequence→function→aging links...")
-        results = []
-
-        for paper in tqdm(papers, desc="Screening for relevance"):
-            # Screen for relevance only
-=======
         # Step 4: Screen papers with LLM
         report_progress("Screening papers", 4, papers_screened=0, total_papers=len(papers),
                        message="Starting paper screening with AI")
@@ -158,7 +147,6 @@
             report_progress("Screening papers", 4, papers_screened=idx, total_papers=len(papers),
                           message=f"Screening paper {idx}/{len(papers)}")
 
->>>>>>> 02726aa1
             screening_result = self.screening.screen_paper(
                 title=paper.get("title", ""),
                 abstract=paper.get("abstract", ""),
@@ -182,36 +170,11 @@
             }
             results.append(result)
 
-<<<<<<< HEAD
-        # Step 5: Filter for relevant papers, sort by score, and get top N
-        print(f"\nStep 5: Filtering and ranking top {top_n} papers...")
-=======
         # Filter for relevant papers only, then sort by score and return top N
->>>>>>> 02726aa1
         relevant_results = [r for r in results if r["relevant"]]
         results_sorted = sorted(relevant_results, key=lambda x: x["score"], reverse=True)
         top_results = results_sorted[:top_n]
 
-<<<<<<< HEAD
-        # Step 6: Extract associations for top N papers only
-        print(f"Step 6: Extracting modification effects and longevity associations for top {len(top_results)} papers...")
-        for result in tqdm(top_results, desc="Extracting associations"):
-            # Extract modification effects and longevity associations
-            association_result = self.screening.screen_association(
-                title=result.get("title", ""),
-                abstract=result.get("abstract", ""),
-                keywords=result.get("mesh_terms", [])
-            )
-
-            # Add association data to result
-            result["modification_effects"] = association_result.get("modification_effects", "Not specified")
-            result["longevity_association"] = association_result.get("longevity_association", "Not specified")
-
-            # Remove temporary fields (abstract and mesh_terms no longer needed)
-            result.pop("abstract", None)
-            result.pop("mesh_terms", None)
-
-=======
         # Final progress update
         was_cancelled = cancellation_token and cancellation_token.is_cancelled()
         status = "cancelled" if was_cancelled else "completed"
@@ -219,21 +182,15 @@
                        message=f"Screened {len(results)} papers, found {len(relevant_results)} relevant")
 
         # Debug: Print summary
->>>>>>> 02726aa1
         print(f"\n{'='*80}")
         print(f"SCREENING COMPLETE")
         print(f"{'='*80}")
         print(f"Total papers screened for relevance: {len(results)}")
         print(f"Relevant papers (relevant=True): {len(relevant_results)}")
-<<<<<<< HEAD
-        print(f"Top {len(top_results)} papers selected (requested: {top_n})")
-        print(f"Associations extracted for top {len(top_results)} papers\n")
-=======
         print(f"Top {len(top_results)} relevant papers selected (requested: {top_n})")
         if was_cancelled:
             print("Note: Search was cancelled by user")
         print(f"{'='*80}\n")
->>>>>>> 02726aa1
 
         return top_results
 
